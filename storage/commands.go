package docker

import (
	"bytes"
	"encoding/json"
	"flag"
	"fmt"
	"github.com/dotcloud/docker/auth"
	"github.com/dotcloud/docker/term"
	"github.com/dotcloud/docker/utils"
	"io"
	"io/ioutil"
	"net"
	"net/http"
	"net/http/httputil"
	"net/url"
	"os"
	"os/signal"
	"path/filepath"
	"reflect"
	"strconv"
	"strings"
	"syscall"
	"text/tabwriter"
	"time"
	"unicode"
)

const VERSION = "0.3.3"

var (
	GIT_COMMIT string
)

func (cli *DockerCli) getMethod(name string) (reflect.Method, bool) {
	methodName := "Cmd" + strings.ToUpper(name[:1]) + strings.ToLower(name[1:])
	return reflect.TypeOf(cli).MethodByName(methodName)
}

func ParseCommands(addr string, port int, args ...string) error {
	cli := NewDockerCli(addr, port)

	if len(args) > 0 {
		method, exists := cli.getMethod(args[0])
		if !exists {
			fmt.Println("Error: Command not found:", args[0])
			return cli.CmdHelp(args[1:]...)
		}
		ret := method.Func.CallSlice([]reflect.Value{
			reflect.ValueOf(cli),
			reflect.ValueOf(args[1:]),
		})[0].Interface()
		if ret == nil {
			return nil
		}
		return ret.(error)
	}
	return cli.CmdHelp(args...)
}

func (cli *DockerCli) CmdHelp(args ...string) error {
	if len(args) > 0 {
		method, exists := cli.getMethod(args[0])
		if !exists {
			fmt.Println("Error: Command not found:", args[0])
		} else {
			method.Func.CallSlice([]reflect.Value{
				reflect.ValueOf(cli),
				reflect.ValueOf([]string{"--help"}),
			})[0].Interface()
			return nil
		}
	}
	help := fmt.Sprintf("Usage: docker [OPTIONS] COMMAND [arg...]\n  -H=\"%s:%d\": Host:port to bind/connect to\n\nA self-sufficient runtime for linux containers.\n\nCommands:\n", cli.addr, cli.port)
	for cmd, description := range map[string]string{
		"attach":  "Attach to a running container",
		"build":   "Build a container from Dockerfile or via stdin",
		"commit":  "Create a new image from a container's changes",
		"diff":    "Inspect changes on a container's filesystem",
		"export":  "Stream the contents of a container as a tar archive",
		"history": "Show the history of an image",
		"images":  "List images",
		"import":  "Create a new filesystem image from the contents of a tarball",
		"info":    "Display system-wide information",
		"insert":  "Insert a file in an image",
		"inspect": "Return low-level information on a container",
		"kill":    "Kill a running container",
		"login":   "Register or Login to the docker registry server",
		"logs":    "Fetch the logs of a container",
		"port":    "Lookup the public-facing port which is NAT-ed to PRIVATE_PORT",
		"ps":      "List containers",
		"pull":    "Pull an image or a repository from the docker registry server",
		"push":    "Push an image or a repository to the docker registry server",
		"restart": "Restart a running container",
		"rm":      "Remove a container",
		"rmi":     "Remove an image",
		"run":     "Run a command in a new container",
		"search":  "Search for an image in the docker index",
		"start":   "Start a stopped container",
		"stop":    "Stop a running container",
		"tag":     "Tag an image into a repository",
		"version": "Show the docker version information",
		"wait":    "Block until a container stops, then print its exit code",
	} {
		help += fmt.Sprintf("    %-10.10s%s\n", cmd, description)
	}
	fmt.Println(help)
	return nil
}

func (cli *DockerCli) CmdInsert(args ...string) error {
	cmd := Subcmd("insert", "IMAGE URL PATH", "Insert a file from URL in the IMAGE at PATH")
	if err := cmd.Parse(args); err != nil {
		return nil
	}
	if cmd.NArg() != 3 {
		cmd.Usage()
		return nil
	}

	v := url.Values{}
	v.Set("url", cmd.Arg(1))
	v.Set("path", cmd.Arg(2))

	err := cli.stream("POST", "/images/"+cmd.Arg(0)+"/insert?"+v.Encode(), nil, os.Stdout)
	if err != nil {
		return err
	}
	return nil
}

func (cli *DockerCli) CmdBuild(args ...string) error {
	cmd := Subcmd("build", "-|Dockerfile", "Build an image from Dockerfile or via stdin")
	if err := cmd.Parse(args); err != nil {
		return nil
	}
	var (
		file io.ReadCloser
		err  error
	)

	if cmd.NArg() == 0 {
		file, err = os.Open("Dockerfile")
		if err != nil {
			return err
		}
	} else if cmd.Arg(0) == "-" {
		file = os.Stdin
	} else {
		file, err = os.Open(cmd.Arg(0))
		if err != nil {
			return err
		}
	}
	if _, err := NewBuilderClient("0.0.0.0", 4243).Build(file); err != nil {
		return err
	}
	return nil
}

// 'docker login': login / register a user to registry service.
func (cli *DockerCli) CmdLogin(args ...string) error {
	var readStringOnRawTerminal = func(stdin io.Reader, stdout io.Writer, echo bool) string {
		char := make([]byte, 1)
		buffer := make([]byte, 64)
		var i = 0
		for i < len(buffer) {
			n, err := stdin.Read(char)
			if n > 0 {
				if char[0] == '\r' || char[0] == '\n' {
					stdout.Write([]byte{'\r', '\n'})
					break
				} else if char[0] == 127 || char[0] == '\b' {
					if i > 0 {
						if echo {
							stdout.Write([]byte{'\b', ' ', '\b'})
						}
						i--
					}
				} else if !unicode.IsSpace(rune(char[0])) &&
					!unicode.IsControl(rune(char[0])) {
					if echo {
						stdout.Write(char)
					}
					buffer[i] = char[0]
					i++
				}
			}
			if err != nil {
				if err != io.EOF {
					fmt.Fprintf(stdout, "Read error: %v\r\n", err)
				}
				break
			}
		}
		return string(buffer[:i])
	}
	var readAndEchoString = func(stdin io.Reader, stdout io.Writer) string {
		return readStringOnRawTerminal(stdin, stdout, true)
	}
	var readString = func(stdin io.Reader, stdout io.Writer) string {
		return readStringOnRawTerminal(stdin, stdout, false)
	}

	oldState, err := term.SetRawTerminal()
	if err != nil {
		return err
	} else {
		defer term.RestoreTerminal(oldState)
	}

	cmd := Subcmd("login", "", "Register or Login to the docker registry server")
	if err := cmd.Parse(args); err != nil {
		return nil
	}

	body, _, err := cli.call("GET", "/auth", nil)
	if err != nil {
		return err
	}

	var out auth.AuthConfig
	err = json.Unmarshal(body, &out)
	if err != nil {
		return err
	}

	var username string
	var password string
	var email string

	fmt.Print("Username (", out.Username, "): ")
	username = readAndEchoString(os.Stdin, os.Stdout)
	if username == "" {
		username = out.Username
	}
	if username != out.Username {
		fmt.Print("Password: ")
		password = readString(os.Stdin, os.Stdout)

		if password == "" {
			return fmt.Errorf("Error : Password Required")
		}

		fmt.Print("Email (", out.Email, "): ")
		email = readAndEchoString(os.Stdin, os.Stdout)
		if email == "" {
			email = out.Email
		}
	} else {
		email = out.Email
	}

	out.Username = username
	out.Password = password
	out.Email = email

	body, _, err = cli.call("POST", "/auth", out)
	if err != nil {
		return err
	}

	var out2 ApiAuth
	err = json.Unmarshal(body, &out2)
	if err != nil {
		return err
	}
	if out2.Status != "" {
		term.RestoreTerminal(oldState)
		fmt.Print(out2.Status)
	}
	return nil
}

// 'docker wait': block until a container stops
func (cli *DockerCli) CmdWait(args ...string) error {
	cmd := Subcmd("wait", "CONTAINER [CONTAINER...]", "Block until a container stops, then print its exit code.")
	if err := cmd.Parse(args); err != nil {
		return nil
	}
	if cmd.NArg() < 1 {
		cmd.Usage()
		return nil
	}
	for _, name := range cmd.Args() {
		body, _, err := cli.call("POST", "/containers/"+name+"/wait", nil)
		if err != nil {
			fmt.Printf("%s", err)
		} else {
			var out ApiWait
			err = json.Unmarshal(body, &out)
			if err != nil {
				return err
			}
			fmt.Println(out.StatusCode)
		}
	}
	return nil
}

// 'docker version': show version information
func (cli *DockerCli) CmdVersion(args ...string) error {
	cmd := Subcmd("version", "", "Show the docker version information.")
	fmt.Println(len(args))
	if err := cmd.Parse(args); err != nil {
		return nil
	}

	fmt.Println(cmd.NArg())
	if cmd.NArg() > 0 {
		cmd.Usage()
		return nil
	}

	body, _, err := cli.call("GET", "/version", nil)
	if err != nil {
		return err
	}

	var out ApiVersion
	err = json.Unmarshal(body, &out)
	if err != nil {
		utils.Debugf("Error unmarshal: body: %s, err: %s\n", body, err)
		return err
	}
	fmt.Println("Version:", out.Version)
	fmt.Println("Git Commit:", out.GitCommit)
	if !out.MemoryLimit {
		fmt.Println("WARNING: No memory limit support")
	}
	if !out.SwapLimit {
		fmt.Println("WARNING: No swap limit support")
	}

	return nil
}

// 'docker info': display system-wide information.
func (cli *DockerCli) CmdInfo(args ...string) error {
	cmd := Subcmd("info", "", "Display system-wide information")
	if err := cmd.Parse(args); err != nil {
		return nil
	}
	if cmd.NArg() > 0 {
		cmd.Usage()
		return nil
	}

	body, _, err := cli.call("GET", "/info", nil)
	if err != nil {
		return err
	}

	var out ApiInfo
	err = json.Unmarshal(body, &out)
	if err != nil {
		return err
	}
	fmt.Printf("containers: %d\nversion: %s\nimages: %d\nGo version: %s\n", out.Containers, out.Version, out.Images, out.GoVersion)
	if out.Debug {
		fmt.Println("debug mode enabled")
		fmt.Printf("fds: %d\ngoroutines: %d\n", out.NFd, out.NGoroutines)
	}
	return nil
}

func (cli *DockerCli) CmdStop(args ...string) error {
	cmd := Subcmd("stop", "[OPTIONS] CONTAINER [CONTAINER...]", "Stop a running container")
	nSeconds := cmd.Int("t", 10, "wait t seconds before killing the container")
	if err := cmd.Parse(args); err != nil {
		return nil
	}
	if cmd.NArg() < 1 {
		cmd.Usage()
		return nil
	}

	v := url.Values{}
	v.Set("t", strconv.Itoa(*nSeconds))

	for _, name := range cmd.Args() {
		_, _, err := cli.call("POST", "/containers/"+name+"/stop?"+v.Encode(), nil)
		if err != nil {
			fmt.Printf("%s", err)
		} else {
			fmt.Println(name)
		}
	}
	return nil
}

func (cli *DockerCli) CmdRestart(args ...string) error {
	cmd := Subcmd("restart", "[OPTIONS] CONTAINER [CONTAINER...]", "Restart a running container")
	nSeconds := cmd.Int("t", 10, "wait t seconds before killing the container")
	if err := cmd.Parse(args); err != nil {
		return nil
	}
	if cmd.NArg() < 1 {
		cmd.Usage()
		return nil
	}

	v := url.Values{}
	v.Set("t", strconv.Itoa(*nSeconds))

	for _, name := range cmd.Args() {
		_, _, err := cli.call("POST", "/containers/"+name+"/restart?"+v.Encode(), nil)
		if err != nil {
			fmt.Printf("%s", err)
		} else {
			fmt.Println(name)
		}
	}
	return nil
}

func (cli *DockerCli) CmdStart(args ...string) error {
	cmd := Subcmd("start", "CONTAINER [CONTAINER...]", "Restart a stopped container")
	if err := cmd.Parse(args); err != nil {
		return nil
	}
	if cmd.NArg() < 1 {
		cmd.Usage()
		return nil
	}

	for _, name := range args {
		_, _, err := cli.call("POST", "/containers/"+name+"/start", nil)
		if err != nil {
			fmt.Printf("%s", err)
		} else {
			fmt.Println(name)
		}
	}
	return nil
}

func (cli *DockerCli) CmdInspect(args ...string) error {
	cmd := Subcmd("inspect", "CONTAINER|IMAGE", "Return low-level information on a container/image")
	if err := cmd.Parse(args); err != nil {
		return nil
	}
	if cmd.NArg() != 1 {
		cmd.Usage()
		return nil
	}
	obj, _, err := cli.call("GET", "/containers/"+cmd.Arg(0)+"/json", nil)
	if err != nil {
		obj, _, err = cli.call("GET", "/images/"+cmd.Arg(0)+"/json", nil)
		if err != nil {
			return err
		}
	}

	indented := new(bytes.Buffer)
	if err = json.Indent(indented, obj, "", "    "); err != nil {
		return err
	}
	if _, err := io.Copy(os.Stdout, indented); err != nil {
		return err
	}
	return nil
}

func (cli *DockerCli) CmdPort(args ...string) error {
	cmd := Subcmd("port", "CONTAINER PRIVATE_PORT", "Lookup the public-facing port which is NAT-ed to PRIVATE_PORT")
	if err := cmd.Parse(args); err != nil {
		return nil
	}
	if cmd.NArg() != 2 {
		cmd.Usage()
		return nil
	}

	body, _, err := cli.call("GET", "/containers/"+cmd.Arg(0)+"/json", nil)
	if err != nil {
		return err
	}
	var out Container
	err = json.Unmarshal(body, &out)
	if err != nil {
		return err
	}

	if frontend, exists := out.NetworkSettings.PortMapping[cmd.Arg(1)]; exists {
		fmt.Println(frontend)
	} else {
		return fmt.Errorf("error: No private port '%s' allocated on %s", cmd.Arg(1), cmd.Arg(0))
	}
	return nil
}

// 'docker rmi IMAGE' removes all images with the name IMAGE
func (cli *DockerCli) CmdRmi(args ...string) error {
	cmd := Subcmd("rmi", "IMAGE [IMAGE...]", "Remove an image")
	if err := cmd.Parse(args); err != nil {
		return nil
	}
	if cmd.NArg() < 1 {
		cmd.Usage()
		return nil
	}

	for _, name := range cmd.Args() {
		_, _, err := cli.call("DELETE", "/images/"+name, nil)
		if err != nil {
			fmt.Printf("%s", err)
		} else {
			fmt.Println(name)
		}
	}
	return nil
}

func (cli *DockerCli) CmdHistory(args ...string) error {
	cmd := Subcmd("history", "IMAGE", "Show the history of an image")
	if err := cmd.Parse(args); err != nil {
		return nil
	}
	if cmd.NArg() != 1 {
		cmd.Usage()
		return nil
	}

	body, _, err := cli.call("GET", "/images/"+cmd.Arg(0)+"/history", nil)
	if err != nil {
		return err
	}

	var outs []ApiHistory
	err = json.Unmarshal(body, &outs)
	if err != nil {
		return err
	}
	w := tabwriter.NewWriter(os.Stdout, 20, 1, 3, ' ', 0)
	fmt.Fprintln(w, "ID\tCREATED\tCREATED BY")

	for _, out := range outs {
		fmt.Fprintf(w, "%s\t%s ago\t%s\n", out.Id, utils.HumanDuration(time.Now().Sub(time.Unix(out.Created, 0))), out.CreatedBy)
	}
	w.Flush()
	return nil
}

func (cli *DockerCli) CmdRm(args ...string) error {
	cmd := Subcmd("rm", "[OPTIONS] CONTAINER [CONTAINER...]", "Remove a container")
	v := cmd.Bool("v", false, "Remove the volumes associated to the container")
	if err := cmd.Parse(args); err != nil {
		return nil
	}
	if cmd.NArg() < 1 {
		cmd.Usage()
		return nil
	}
	val := url.Values{}
	if *v {
		val.Set("v", "1")
	}
	for _, name := range cmd.Args() {
		_, _, err := cli.call("DELETE", "/containers/"+name+"?"+val.Encode(), nil)
		if err != nil {
			fmt.Printf("%s", err)
		} else {
			fmt.Println(name)
		}
	}
	return nil
}

// 'docker kill NAME' kills a running container
func (cli *DockerCli) CmdKill(args ...string) error {
	cmd := Subcmd("kill", "CONTAINER [CONTAINER...]", "Kill a running container")
	if err := cmd.Parse(args); err != nil {
		return nil
	}
	if cmd.NArg() < 1 {
		cmd.Usage()
		return nil
	}

	for _, name := range args {
		_, _, err := cli.call("POST", "/containers/"+name+"/kill", nil)
		if err != nil {
			fmt.Printf("%s", err)
		} else {
			fmt.Println(name)
		}
	}
	return nil
}

func (cli *DockerCli) CmdImport(args ...string) error {
	cmd := Subcmd("import", "URL|- [REPOSITORY [TAG]]", "Create a new filesystem image from the contents of a tarball")

	if err := cmd.Parse(args); err != nil {
		return nil
	}
	if cmd.NArg() < 1 {
		cmd.Usage()
		return nil
	}
	src, repository, tag := cmd.Arg(0), cmd.Arg(1), cmd.Arg(2)
	v := url.Values{}
	v.Set("repo", repository)
	v.Set("tag", tag)
	v.Set("fromSrc", src)

	err := cli.stream("POST", "/images/create?"+v.Encode(), os.Stdin, os.Stdout)
	if err != nil {
		return err
	}
	return nil
}

func (cli *DockerCli) CmdPush(args ...string) error {
	cmd := Subcmd("push", "[OPTION] NAME", "Push an image or a repository to the registry")
	registry := cmd.String("registry", "", "Registry host to push the image to")
	if err := cmd.Parse(args); err != nil {
		return nil
	}
	name := cmd.Arg(0)

	if name == "" {
		cmd.Usage()
		return nil
	}

	username, err := cli.checkIfLogged(*registry == "", "push")
	if err != nil {
		return err
	}

	if len(strings.SplitN(name, "/", 2)) == 1 {
		return fmt.Errorf("Impossible to push a \"root\" repository. Please rename your repository in <user>/<repo> (ex: %s/%s)", username, name)
	}

	v := url.Values{}
	v.Set("registry", *registry)
	if err := cli.stream("POST", "/images/"+name+"/push?"+v.Encode(), nil, os.Stdout); err != nil {
		return err
	}
	return nil
}

func (cli *DockerCli) CmdPull(args ...string) error {
	cmd := Subcmd("pull", "NAME", "Pull an image or a repository from the registry")
	tag := cmd.String("t", "", "Download tagged image in repository")
	registry := cmd.String("registry", "", "Registry to download from. Necessary if image is pulled by ID")
	if err := cmd.Parse(args); err != nil {
		return nil
	}

	if cmd.NArg() != 1 {
		cmd.Usage()
		return nil
	}

	remote := cmd.Arg(0)
	if strings.Contains(remote, ":") {
		remoteParts := strings.Split(remote, ":")
		tag = &remoteParts[1]
		remote = remoteParts[0]
	}

	if strings.Contains(remote, "/") {
		if _, err := cli.checkIfLogged(true, "pull"); err != nil {
			return err
		}
	}

	v := url.Values{}
	v.Set("fromImage", remote)
	v.Set("tag", *tag)
	v.Set("registry", *registry)

	if err := cli.stream("POST", "/images/create?"+v.Encode(), nil, os.Stdout); err != nil {
		return err
	}

	return nil
}

func (cli *DockerCli) CmdImages(args ...string) error {
	cmd := Subcmd("images", "[OPTIONS] [NAME]", "List images")
	quiet := cmd.Bool("q", false, "only show numeric IDs")
	all := cmd.Bool("a", false, "show all images")
	noTrunc := cmd.Bool("notrunc", false, "Don't truncate output")
	flViz := cmd.Bool("viz", false, "output graph in graphviz format")

	if err := cmd.Parse(args); err != nil {
		return nil
	}
	if cmd.NArg() > 1 {
		cmd.Usage()
		return nil
	}

	if *flViz {
		body, _, err := cli.call("GET", "/images/viz", false)
		if err != nil {
			return err
		}
		fmt.Printf("%s", body)
	} else {
		v := url.Values{}
		if cmd.NArg() == 1 {
			v.Set("filter", cmd.Arg(0))
		}
		if *all {
			v.Set("all", "1")
		}

		body, _, err := cli.call("GET", "/images/json?"+v.Encode(), nil)
		if err != nil {
			return err
		}

		var outs []ApiImages
		err = json.Unmarshal(body, &outs)
		if err != nil {
			return err
		}

		w := tabwriter.NewWriter(os.Stdout, 20, 1, 3, ' ', 0)
		if !*quiet {
			fmt.Fprintln(w, "REPOSITORY\tTAG\tID\tCREATED")
		}

		for _, out := range outs {
			if out.Repository == "" {
				out.Repository = "<none>"
			}
			if out.Tag == "" {
				out.Tag = "<none>"
			}

			if !*quiet {
				fmt.Fprintf(w, "%s\t%s\t", out.Repository, out.Tag)
				if *noTrunc {
					fmt.Fprintf(w, "%s\t", out.Id)
				} else {
					fmt.Fprintf(w, "%s\t", utils.TruncateId(out.Id))
				}
				fmt.Fprintf(w, "%s ago\n", utils.HumanDuration(time.Now().Sub(time.Unix(out.Created, 0))))
			} else {
				if *noTrunc {
					fmt.Fprintln(w, out.Id)
				} else {
					fmt.Fprintln(w, utils.TruncateId(out.Id))
				}
			}
		}

		if !*quiet {
			w.Flush()
		}
	}
	return nil
}

func (cli *DockerCli) CmdPs(args ...string) error {
	cmd := Subcmd("ps", "[OPTIONS]", "List containers")
	quiet := cmd.Bool("q", false, "Only display numeric IDs")
	all := cmd.Bool("a", false, "Show all containers. Only running containers are shown by default.")
	noTrunc := cmd.Bool("notrunc", false, "Don't truncate output")
	nLatest := cmd.Bool("l", false, "Show only the latest created container, include non-running ones.")
	since := cmd.String("sinceId", "", "Show only containers created since Id, include non-running ones.")
	before := cmd.String("beforeId", "", "Show only container created before Id, include non-running ones.")
	last := cmd.Int("n", -1, "Show n last created containers, include non-running ones.")

	if err := cmd.Parse(args); err != nil {
		return nil
	}
	v := url.Values{}
	if *last == -1 && *nLatest {
		*last = 1
	}
	if *all {
		v.Set("all", "1")
	}
	if *last != -1 {
		v.Set("limit", strconv.Itoa(*last))
	}
	if *since != "" {
		v.Set("since", *since)
	}
	if *before != "" {
		v.Set("before", *before)
	}

	body, _, err := cli.call("GET", "/containers/ps?"+v.Encode(), nil)
	if err != nil {
		return err
	}

	var outs []ApiContainers
	err = json.Unmarshal(body, &outs)
	if err != nil {
		return err
	}
	w := tabwriter.NewWriter(os.Stdout, 20, 1, 3, ' ', 0)
	if !*quiet {
		fmt.Fprintln(w, "ID\tIMAGE\tCOMMAND\tCREATED\tSTATUS\tPORTS")
	}

	for _, out := range outs {
		if !*quiet {
			if *noTrunc {
				fmt.Fprintf(w, "%s\t%s\t%s\t%s\t%s ago\t%s\n", out.Id, out.Image, out.Command, out.Status, utils.HumanDuration(time.Now().Sub(time.Unix(out.Created, 0))), out.Ports)
			} else {
				fmt.Fprintf(w, "%s\t%s\t%s\t%s\t%s ago\t%s\n", utils.TruncateId(out.Id), out.Image, utils.Trunc(out.Command, 20), out.Status, utils.HumanDuration(time.Now().Sub(time.Unix(out.Created, 0))), out.Ports)
			}
		} else {
			if *noTrunc {
				fmt.Fprintln(w, out.Id)
			} else {
				fmt.Fprintln(w, utils.TruncateId(out.Id))
			}
		}
	}

	if !*quiet {
		w.Flush()
	}
	return nil
}

func (cli *DockerCli) CmdCommit(args ...string) error {
	cmd := Subcmd("commit", "[OPTIONS] CONTAINER [REPOSITORY [TAG]]", "Create a new image from a container's changes")
	flComment := cmd.String("m", "", "Commit message")
	flAuthor := cmd.String("author", "", "Author (eg. \"John Hannibal Smith <hannibal@a-team.com>\"")
	flConfig := cmd.String("run", "", "Config automatically applied when the image is run. "+`(ex: {"Cmd": ["cat", "/world"], "PortSpecs": ["22"]}')`)
	if err := cmd.Parse(args); err != nil {
		return nil
	}
	name, repository, tag := cmd.Arg(0), cmd.Arg(1), cmd.Arg(2)
	if name == "" {
		cmd.Usage()
		return nil
	}

	v := url.Values{}
	v.Set("container", name)
	v.Set("repo", repository)
	v.Set("tag", tag)
	v.Set("comment", *flComment)
	v.Set("author", *flAuthor)
	var config *Config
	if *flConfig != "" {
		config = &Config{}
		if err := json.Unmarshal([]byte(*flConfig), config); err != nil {
			return err
		}
	}
	body, _, err := cli.call("POST", "/commit?"+v.Encode(), config)
	if err != nil {
		return err
	}

	apiId := &ApiId{}
	err = json.Unmarshal(body, apiId)
	if err != nil {
		return err
	}

	fmt.Println(apiId.Id)
	return nil
}

func (cli *DockerCli) CmdExport(args ...string) error {
	cmd := Subcmd("export", "CONTAINER", "Export the contents of a filesystem as a tar archive")
	if err := cmd.Parse(args); err != nil {
		return nil
	}

	if cmd.NArg() != 1 {
		cmd.Usage()
		return nil
	}

	if err := cli.stream("GET", "/containers/"+cmd.Arg(0)+"/export", nil, os.Stdout); err != nil {
		return err
	}
	return nil
}

func (cli *DockerCli) CmdDiff(args ...string) error {
	cmd := Subcmd("diff", "CONTAINER", "Inspect changes on a container's filesystem")
	if err := cmd.Parse(args); err != nil {
		return nil
	}
	if cmd.NArg() != 1 {
		cmd.Usage()
		return nil
	}

	body, _, err := cli.call("GET", "/containers/"+cmd.Arg(0)+"/changes", nil)
	if err != nil {
		return err
	}

	changes := []Change{}
	err = json.Unmarshal(body, &changes)
	if err != nil {
		return err
	}
	for _, change := range changes {
		fmt.Println(change.String())
	}
	return nil
}

func (cli *DockerCli) CmdLogs(args ...string) error {
	cmd := Subcmd("logs", "CONTAINER", "Fetch the logs of a container")
	if err := cmd.Parse(args); err != nil {
		return nil
	}
	if cmd.NArg() != 1 {
		cmd.Usage()
		return nil
	}

	v := url.Values{}
	v.Set("logs", "1")
	v.Set("stdout", "1")
	v.Set("stderr", "1")

	if err := cli.hijack("POST", "/containers/"+cmd.Arg(0)+"/attach?"+v.Encode(), false); err != nil {
		return err
	}
	return nil
}

func (cli *DockerCli) CmdAttach(args ...string) error {
	cmd := Subcmd("attach", "CONTAINER", "Attach to a running container")
	if err := cmd.Parse(args); err != nil {
		return nil
	}
	if cmd.NArg() != 1 {
		cmd.Usage()
		return nil
	}

	body, _, err := cli.call("GET", "/containers/"+cmd.Arg(0)+"/json", nil)
	if err != nil {
		return err
	}

	container := &Container{}
	err = json.Unmarshal(body, container)
	if err != nil {
		return err
	}

	v := url.Values{}
	v.Set("stream", "1")
	v.Set("stdout", "1")
	v.Set("stderr", "1")
	v.Set("stdin", "1")

	cli.monitorTtySize(cmd.Arg(0))
	if err := cli.hijack("POST", "/containers/"+cmd.Arg(0)+"/attach?"+v.Encode(), container.Config.Tty); err != nil {
		return err
	}
	return nil
}

func (cli *DockerCli) CmdSearch(args ...string) error {
	cmd := Subcmd("search", "NAME", "Search the docker index for images")
	if err := cmd.Parse(args); err != nil {
		return nil
	}
	if cmd.NArg() != 1 {
		cmd.Usage()
		return nil
	}

	v := url.Values{}
	v.Set("term", cmd.Arg(0))
	body, _, err := cli.call("GET", "/images/search?"+v.Encode(), nil)
	if err != nil {
		return err
	}

	outs := []ApiSearch{}
	err = json.Unmarshal(body, &outs)
	if err != nil {
		return err
	}
	fmt.Printf("Found %d results matching your query (\"%s\")\n", len(outs), cmd.Arg(0))
	w := tabwriter.NewWriter(os.Stdout, 20, 1, 3, ' ', 0)
	fmt.Fprintf(w, "NAME\tDESCRIPTION\n")
	for _, out := range outs {
		fmt.Fprintf(w, "%s\t%s\n", out.Name, out.Description)
	}
	w.Flush()
	return nil
}

// Ports type - Used to parse multiple -p flags
type ports []int

// ListOpts type
type ListOpts []string

func (opts *ListOpts) String() string {
	return fmt.Sprint(*opts)
}

func (opts *ListOpts) Set(value string) error {
	*opts = append(*opts, value)
	return nil
}

// AttachOpts stores arguments to 'docker run -a', eg. which streams to attach to
type AttachOpts map[string]bool

func NewAttachOpts() AttachOpts {
	return make(AttachOpts)
}

func (opts AttachOpts) String() string {
	// Cast to underlying map type to avoid infinite recursion
	return fmt.Sprintf("%v", map[string]bool(opts))
}

func (opts AttachOpts) Set(val string) error {
	if val != "stdin" && val != "stdout" && val != "stderr" {
		return fmt.Errorf("Unsupported stream name: %s", val)
	}
	opts[val] = true
	return nil
}

func (opts AttachOpts) Get(val string) bool {
	if res, exists := opts[val]; exists {
		return res
	}
	return false
}

// PathOpts stores a unique set of absolute paths
type PathOpts map[string]struct{}

func NewPathOpts() PathOpts {
	return make(PathOpts)
}

func (opts PathOpts) String() string {
	return fmt.Sprintf("%v", map[string]struct{}(opts))
}

func (opts PathOpts) Set(val string) error {
	if !filepath.IsAbs(val) {
		return fmt.Errorf("%s is not an absolute path", val)
	}
	opts[filepath.Clean(val)] = struct{}{}
	return nil
}

func (cli *DockerCli) CmdTag(args ...string) error {
	cmd := Subcmd("tag", "[OPTIONS] IMAGE REPOSITORY [TAG]", "Tag an image into a repository")
	force := cmd.Bool("f", false, "Force")
	if err := cmd.Parse(args); err != nil {
		return nil
	}
	if cmd.NArg() != 2 && cmd.NArg() != 3 {
		cmd.Usage()
		return nil
	}

	v := url.Values{}
	v.Set("repo", cmd.Arg(1))
	if cmd.NArg() == 3 {
		v.Set("tag", cmd.Arg(2))
	}

	if *force {
		v.Set("force", "1")
	}

	if _, _, err := cli.call("POST", "/images/"+cmd.Arg(0)+"/tag?"+v.Encode(), nil); err != nil {
		return err
	}
	return nil
}

func (cli *DockerCli) CmdRun(args ...string) error {
	config, cmd, err := ParseRun(args, nil)
	if err != nil {
		return err
	}
	if config.Image == "" {
		cmd.Usage()
		return nil
	}

	//create the container
	body, statusCode, err := cli.call("POST", "/containers/create", config)
	//if image not found try to pull it
	if statusCode == 404 {
		v := url.Values{}
		v.Set("fromImage", config.Image)
		err = cli.stream("POST", "/images/create?"+v.Encode(), nil, os.Stderr)
		if err != nil {
			return err
		}
		body, _, err = cli.call("POST", "/containers/create", config)
		if err != nil {
			return err
		}
	}
	if err != nil {
		return err
	}

	out := &ApiRun{}
	err = json.Unmarshal(body, out)
	if err != nil {
		return err
	}

	for _, warning := range out.Warnings {
		fmt.Fprintln(os.Stderr, "WARNING: ", warning)
	}

	v := url.Values{}
	v.Set("logs", "1")
	v.Set("stream", "1")

	if config.AttachStdin {
		v.Set("stdin", "1")
	}
	if config.AttachStdout {
		v.Set("stdout", "1")
	}
	if config.AttachStderr {
		v.Set("stderr", "1")

	}

	//start the container
	_, _, err = cli.call("POST", "/containers/"+out.Id+"/start", nil)
	if err != nil {
		return err
	}

	if config.AttachStdin || config.AttachStdout || config.AttachStderr {
		cli.monitorTtySize(out.Id)
		if err := cli.hijack("POST", "/containers/"+out.Id+"/attach?"+v.Encode(), config.Tty); err != nil {
			return err
		}
	}
	if !config.AttachStdout && !config.AttachStderr {
		fmt.Println(out.Id)
	}
	return nil
}

func (cli *DockerCli) checkIfLogged(condition bool, action string) (string, error) {
	body, _, err := cli.call("GET", "/auth", nil)
	if err != nil {
		return "", err
	}

	var out auth.AuthConfig
	err = json.Unmarshal(body, &out)
	if err != nil {
		return "", err
	}

	// If condition AND the login failed
	if condition && out.Username == "" {
		if err := cli.CmdLogin(""); err != nil {
			return "", err
		}

		body, _, err = cli.call("GET", "/auth", nil)
		if err != nil {
			return "", err
		}
		err = json.Unmarshal(body, &out)
		if err != nil {
			return "", err
		}

		if out.Username == "" {
			return "", fmt.Errorf("Please login prior to %s. ('docker login')", action)
		}
	}
	return out.Username, nil
}

func (cli *DockerCli) call(method, path string, data interface{}) ([]byte, int, error) {
	var params io.Reader
	if data != nil {
		buf, err := json.Marshal(data)
		if err != nil {
			return nil, -1, err
		}
		params = bytes.NewBuffer(buf)
	}

	req, err := http.NewRequest(method, fmt.Sprintf("http://%s:%d/v%g%s", cli.addr, cli.port, API_VERSION, path), params)
	if err != nil {
		return nil, -1, err
	}
	req.Header.Set("User-Agent", "Docker-Client/"+VERSION)
	if data != nil {
		req.Header.Set("Content-Type", "application/json")
	} else if method == "POST" {
		req.Header.Set("Content-Type", "plain/text")
	}
	resp, err := http.DefaultClient.Do(req)
	if err != nil {
		if strings.Contains(err.Error(), "connection refused") {
			return nil, -1, fmt.Errorf("Can't connect to docker daemon. Is 'docker -d' running on this host?")
		}
		return nil, -1, err
	}
	defer resp.Body.Close()
	body, err := ioutil.ReadAll(resp.Body)
	if err != nil {
		return nil, -1, err
	}
	if resp.StatusCode < 200 || resp.StatusCode >= 400 {
		return nil, resp.StatusCode, fmt.Errorf("error: %s", body)
	}
	return body, resp.StatusCode, nil
}

func (cli *DockerCli) stream(method, path string, in io.Reader, out io.Writer) error {
	if (method == "POST" || method == "PUT") && in == nil {
		in = bytes.NewReader([]byte{})
	}
	req, err := http.NewRequest(method, fmt.Sprintf("http://%s:%d/v%g%s", cli.addr, cli.port, API_VERSION, path), in)
	if err != nil {
		return err
	}
	req.Header.Set("User-Agent", "Docker-Client/"+VERSION)
	if method == "POST" {
		req.Header.Set("Content-Type", "plain/text")
	}
	resp, err := http.DefaultClient.Do(req)
	if err != nil {
		if strings.Contains(err.Error(), "connection refused") {
			return fmt.Errorf("Can't connect to docker daemon. Is 'docker -d' running on this host?")
		}
		return err
	}
	defer resp.Body.Close()
	if resp.StatusCode < 200 || resp.StatusCode >= 400 {
		body, err := ioutil.ReadAll(resp.Body)
		if err != nil {
			return err
		}
		return fmt.Errorf("error: %s", body)
	}

	if _, err := io.Copy(out, resp.Body); err != nil {
		return err
	}
	return nil
}

func (cli *DockerCli) hijack(method, path string, setRawTerminal bool) error {
	req, err := http.NewRequest(method, fmt.Sprintf("/v%g%s", API_VERSION, path), nil)
	if err != nil {
		return err
	}
	req.Header.Set("Content-Type", "plain/text")
	dial, err := net.Dial("tcp", fmt.Sprintf("%s:%d", cli.addr, cli.port))
	if err != nil {
		return err
	}
	clientconn := httputil.NewClientConn(dial, nil)
	clientconn.Do(req)
	defer clientconn.Close()

	rwc, br := clientconn.Hijack()
	defer rwc.Close()

	receiveStdout := utils.Go(func() error {
		_, err := io.Copy(os.Stdout, br)
		return err
	})

	if setRawTerminal && term.IsTerminal(int(os.Stdin.Fd())) && os.Getenv("NORAW") == "" {
		if oldState, err := term.SetRawTerminal(); err != nil {
			return err
		} else {
			defer term.RestoreTerminal(oldState)
		}
	}

	sendStdin := utils.Go(func() error {
		_, err := io.Copy(rwc, os.Stdin)
		if err := rwc.(*net.TCPConn).CloseWrite(); err != nil {
			fmt.Fprintf(os.Stderr, "Couldn't send EOF: %s\n", err)
		}
		return err
	})

	if err := <-receiveStdout; err != nil {
		return err
	}

	if !term.IsTerminal(int(os.Stdin.Fd())) {
		if err := <-sendStdin; err != nil {
			return err
		}
	}
	return nil

}

func (cli *DockerCli) resizeTty(id string) {
	ws, err := term.GetWinsize(os.Stdin.Fd())
	if err != nil {
		utils.Debugf("Error getting size: %s", err)
	}
	v := url.Values{}
	v.Set("h", strconv.Itoa(int(ws.Height)))
	v.Set("w", strconv.Itoa(int(ws.Width)))
	if _, _, err := cli.call("POST", "/containers/"+id+"/resize?"+v.Encode(), nil); err != nil {
		utils.Debugf("Error resize: %s", err)
	}
}

func (cli *DockerCli) monitorTtySize(id string) {
	cli.resizeTty(id)

	c := make(chan os.Signal, 1)
	signal.Notify(c, syscall.SIGWINCH)
	go func() {
		for sig := range c {
			if sig == syscall.SIGWINCH {
				cli.resizeTty(id)
			}
		}
	}()
}

func Subcmd(name, signature, description string) *flag.FlagSet {
	flags := flag.NewFlagSet(name, flag.ContinueOnError)
	flags.Usage = func() {
		fmt.Printf("\nUsage: docker %s %s\n\n%s\n\n", name, signature, description)
		flags.PrintDefaults()
	}
	return flags
}

func NewDockerCli(addr string, port int) *DockerCli {
	return &DockerCli{addr, port}
}

type DockerCli struct {
<<<<<<< HEAD
	host string
=======
	addr string
>>>>>>> 96016b0e
	port int
}<|MERGE_RESOLUTION|>--- conflicted
+++ resolved
@@ -1355,10 +1355,6 @@
 }
 
 type DockerCli struct {
-<<<<<<< HEAD
 	host string
-=======
-	addr string
->>>>>>> 96016b0e
 	port int
 }