package lxc

import (
	"encoding/json"
	"flag"
	"fmt"
	"io/ioutil"
	"log"
	"os"
	"os/exec"
	"runtime"
	"strings"
	"syscall"

	"github.com/docker/docker/pkg/reexec"
<<<<<<< HEAD
	"github.com/docker/libcontainer/netlink"
=======
>>>>>>> 3a17feba
)

// Args provided to the init function for a driver
type InitArgs struct {
	User       string
	Gateway    string
	Ip         string
	WorkDir    string
	Privileged bool
	Env        []string
	Args       []string
	Mtu        int
	Console    string
	Pipe       int
	Root       string
	CapAdd     string
	CapDrop    string
}

func init() {
	// like always lxc requires a hack to get this to work
	reexec.Register("/.dockerinit", dockerInititalizer)
}

func dockerInititalizer() {
	initializer()
}

// initializer is the lxc driver's init function that is run inside the namespace to setup
// additional configurations
func initializer() {
	runtime.LockOSThread()

	args := getArgs()

	if err := setupNamespace(args); err != nil {
		log.Fatal(err)
	}
}

func setupNamespace(args *InitArgs) error {
	if err := setupEnv(args); err != nil {
		return err
	}

	if err := finalizeNamespace(args); err != nil {
		return err
	}

	path, err := exec.LookPath(args.Args[0])
	if err != nil {
		log.Printf("Unable to locate %v", args.Args[0])
		os.Exit(127)
	}

	if err := syscall.Exec(path, args.Args, os.Environ()); err != nil {
		return fmt.Errorf("dockerinit unable to execute %s - %s", path, err)
	}

	return nil
}

func getArgs() *InitArgs {
	var (
		// Get cmdline arguments
		user       = flag.String("u", "", "username or uid")
		gateway    = flag.String("g", "", "gateway address")
		ip         = flag.String("i", "", "ip address")
		workDir    = flag.String("w", "", "workdir")
		privileged = flag.Bool("privileged", false, "privileged mode")
		mtu        = flag.Int("mtu", 1500, "interface mtu")
		capAdd     = flag.String("cap-add", "", "capabilities to add")
		capDrop    = flag.String("cap-drop", "", "capabilities to drop")
	)

	flag.Parse()

	return &InitArgs{
		User:       *user,
		Gateway:    *gateway,
		Ip:         *ip,
		WorkDir:    *workDir,
		Privileged: *privileged,
		Args:       flag.Args(),
		Mtu:        *mtu,
		CapAdd:     *capAdd,
		CapDrop:    *capDrop,
	}
}

// Clear environment pollution introduced by lxc-start
func setupEnv(args *InitArgs) error {
	// Get env
	var env []string
	content, err := ioutil.ReadFile(".dockerenv")
	if err != nil {
		return fmt.Errorf("Unable to load environment variables: %v", err)
	}
	if err := json.Unmarshal(content, &env); err != nil {
		return fmt.Errorf("Unable to unmarshal environment variables: %v", err)
	}
	// Propagate the plugin-specific container env variable
	env = append(env, "container="+os.Getenv("container"))

	args.Env = env

	os.Clearenv()
	for _, kv := range args.Env {
		parts := strings.SplitN(kv, "=", 2)
		if len(parts) == 1 {
			parts = append(parts, "")
		}
		os.Setenv(parts[0], parts[1])
	}

	return nil
}

// Setup working directory
func setupWorkingDirectory(args *InitArgs) error {
	if args.WorkDir == "" {
		return nil
	}
	if err := syscall.Chdir(args.WorkDir); err != nil {
		return fmt.Errorf("Unable to change dir to %v: %v", args.WorkDir, err)
	}
	return nil
}

func getEnv(args *InitArgs, key string) string {
	for _, kv := range args.Env {
		parts := strings.SplitN(kv, "=", 2)
		if parts[0] == key && len(parts) == 2 {
			return parts[1]
		}
	}
	return ""
}<|MERGE_RESOLUTION|>--- conflicted
+++ resolved
@@ -13,10 +13,6 @@
 	"syscall"
 
 	"github.com/docker/docker/pkg/reexec"
-<<<<<<< HEAD
-	"github.com/docker/libcontainer/netlink"
-=======
->>>>>>> 3a17feba
 )
 
 // Args provided to the init function for a driver
